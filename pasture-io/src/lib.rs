#![warn(clippy::all)]

pub extern crate las as las_rs;

pub mod base;
pub mod las;
<<<<<<< HEAD
pub mod tiles3d;
=======
pub mod ascii;
>>>>>>> f4f1cc9e
<|MERGE_RESOLUTION|>--- conflicted
+++ resolved
@@ -2,10 +2,7 @@
 
 pub extern crate las as las_rs;
 
+pub mod ascii;
 pub mod base;
 pub mod las;
-<<<<<<< HEAD
-pub mod tiles3d;
-=======
-pub mod ascii;
->>>>>>> f4f1cc9e
+pub mod tiles3d;